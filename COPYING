--- conflicted
+++ resolved
@@ -255,12 +255,22 @@
 
 Please be advised that as this library is covered under the GPLv3, if
 you choose to use the combined work, "CVC4+GLPK," by building CVC4 with
-<<<<<<< HEAD
-GLPK, then it is also covered under the GPLv3.  If you want to make sure
-you build a version of CVC4 that does not use GLPK, configure CVC4 with
-"--without-glpk" before building (though that is the default).  It can
-then be used in contexts where you want to license CVC4 under the
-(modified) BSD license.
+GLPK, then it is also covered under the GPLv3.  If you want to make sure you
+build a version of CVC4 that uses no GPLed libraries, configure CVC4 with the
+"--bsd" option before building.  CVC4 can then be used in contexts where you
+want to license CVC4 under the (modified) BSD license.
+
+CVC4 can be optionally configured to link against GNU Readline for improved
+text-editing support in interactive mode.  GNU Readline is available here:
+
+  http://cnswww.cns.cwru.edu/php/chet/readline/rltop.html
+
+Please be advised that as this library is covered under the GPLv3, if
+you choose to use the combined work, "CVC4+Readline," by building CVC4 with
+Readline, then it is also covered under the GPLv3.  If you want to make sure
+you build a version of CVC4 that uses no GPLed libraries, configure CVC4 with
+the "--bsd" option before building.  CVC4 can then be used in contexts where
+you want to license CVC4 under the (modified) BSD license.
 
 CVC4 sources incorporate those of the LFSC proof checker, which is
 covered by the following license:
@@ -281,22 +291,4 @@
   DATA, OR PROFITS; OR BUSINESS INTERRUPTION) HOWEVER CAUSED AND ON ANY
   THEORY OF LIABILITY, WHETHER IN CONTRACT, STRICT LIABILITY, OR TORT
   (INCLUDING NEGLIGENCE OR OTHERWISE) ARISING IN ANY WAY OUT OF THE USE
-  OF THIS SOFTWARE, EVEN IF ADVISED OF THE POSSIBILITY OF SUCH DAMAGE.
-=======
-GLPK, then it is also covered under the GPLv3.  If you want to make sure you
-build a version of CVC4 that uses no GPLed libraries, configure CVC4 with the
-"--bsd" option before building.  CVC4 can then be used in contexts where you
-want to license CVC4 under the (modified) BSD license.
-
-CVC4 can be optionally configured to link against GNU Readline for improved
-text-editing support in interactive mode.  GNU Readline is available here:
-
-  http://cnswww.cns.cwru.edu/php/chet/readline/rltop.html
-
-Please be advised that as this library is covered under the GPLv3, if
-you choose to use the combined work, "CVC4+Readline," by building CVC4 with
-Readline, then it is also covered under the GPLv3.  If you want to make sure
-you build a version of CVC4 that uses no GPLed libraries, configure CVC4 with
-the "--bsd" option before building.  CVC4 can then be used in contexts where
-you want to license CVC4 under the (modified) BSD license.
->>>>>>> 464bbe3b
+  OF THIS SOFTWARE, EVEN IF ADVISED OF THE POSSIBILITY OF SUCH DAMAGE.