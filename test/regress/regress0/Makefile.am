--- conflicted
+++ resolved
@@ -166,11 +166,8 @@
 	bug578.smt2 \
 	bug585.cvc \
 	bug586.cvc \
-<<<<<<< HEAD
-	bug590.smt2
-=======
+	bug590.smt2 \
 	bug595.cvc
->>>>>>> 61042cf5
 
 TESTS = $(SMT_TESTS) $(SMT2_TESTS) $(CVC_TESTS) $(TPTP_TESTS) $(BUG_TESTS)
 
